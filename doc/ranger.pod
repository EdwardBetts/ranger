=head1 NAME

ranger - Emacs-like file browser




=head1 SYNOPSIS

B<ranger> [B<--version>] [B<--help>] [B<--debug>] [B<--clean>]
[B<--confdir>=I<directory>] [B<--copy-config>=I<which>]
[B<--choosefile>=I<target>] [B<--choosefiles>=I<target>]
[B<--choosedir>=I<target>] [B<--selectfile>=I<filepath>]
[B<--list-unused-keys>] [B<--list-tagged-files>=I<tag>]
[B<--profile>] [B<--cmd>=I<command>] [I<path>]




=head1 DESCRIPTION

ranger is a console file manager with Emacs key bindings.




=head1 RESOURCES

I<This manual> contains instructions on how to use and configure ranger.

<<<<<<< HEAD
I<Inside ranger>, you can press I<E<lt>C-hE<gt>> for help.
=======
I<Inside ranger>, you can press I<?> for a list of key bindings, commands or
settings.
>>>>>>> 89146651

The F<README> contains install instructions.

The file F<HACKING.md> contains guidelines for code modification.

The directory F<doc/configs> contains configuration files.  They are usually
installed to F</usr/share/doc/ranger/config> and can be obtained with ranger's
--copy-config option.

The directory F<examples> contains reference implementations for ranger
plugins, sample configuration files and some programs for integrating ranger
with other software.  They are usually installed to
F</usr/share/doc/ranger/examples>.

The man page of rifle(1) describes the functions of the file opener

The section I<LINKS> of this man page contains further resources.




=head1 OPTIONS

=over 14

=item B<-d>, B<--debug>

Activate the debug mode: Whenever an error occurs, ranger will exit and print a
full traceback.  The default behavior is to merely print the name of the
exception in the statusbar/log and try to keep running.

=item B<-c>, B<--clean>

Activate the clean mode:  ranger will not access or create any configuration
files nor will it leave any traces on your system.  This is useful when your
configuration is broken, when you want to avoid clutter, etc.

=item B<-r> I<dir>, B<--confdir>=I<dir>

Change the configuration directory of ranger from ~/.config/ranger to "dir".

=item B<--copy-config>=I<file>

Create copies of the default configuration files in your local configuration
directory.  Existing ones will not be overwritten.  Possible values: I<all>,
I<commands>, I<commands_full>, I<rc>, I<rifle>, I<scope>.

Note: You may want to disable loading of the global configuration files by
exporting I<RANGER_LOAD_DEFAULT_RC=FALSE> in your environment.  See also:
B<FILES>, B<ENVIRONMENT>

--copy-config=B<commands> will copy only a small sample configuration file with
a thoroughly commented example.  It is recommended to keep this file tidy to
avoid getting defunct commands on ranger upgrades.  The full default
commands.py can be copied with --copy-config=B<commands_full>, but that file
will be ignored by ranger and serves only as a reference for making your own
commands.

=item B<--choosefile>=I<targetfile>

Allows you to pick a file with ranger.  This changes the behavior so that when
you open a file, ranger will exit and write the absolute path of that file into
I<targetfile>.

=item B<--choosefiles>=I<targetfile>

Allows you to pick multiple files with ranger.  This changes the behavior so
that when you open a file, ranger will exit and write the absolute paths of all
selected files into I<targetfile>, adding one newline after each filename.

=item B<--choosedir>=I<targetfile>

Allows you to pick a directory with ranger.  When you exit ranger, it will
write the last visited directory into I<targetfile>.

=item B<--selectfile>=I<targetfile>

Open ranger with I<targetfile> selected.

=item B<--list-unused-keys>

List common keys which are not bound to any action in the "browser" context.
This list is not complete, you can bind any key that is supported by curses:
use the key code returned by C<getch()>.

=item B<--list-tagged-files>=I<tag>

List all files which are tagged with the given tag.  Note: Tags are single
characters.  The default tag is "*"

=item B<--profile>

Print statistics of CPU usage on exit.

=item B<--cmd>=I<command>

Execute the command after the configuration has been read.  Use this option
multiple times to run multiple commands.

=item B<--version>

Print the version and exit.

=item B<-h>, B<--help>

Print a list of options and exit.

=back




=head1 CONCEPTS

This part explains how certain parts of ranger work and how they can be used
efficiently.

=head2 TAGS

Tags are single characters which are displayed left of a filename.  You can use
tags however you want.  Press "t" to toggle tags and "ut" to remove any tags of
the selection. The default tag is an Asterisk ("*"), but you can use any tag by
typing I<"<tagnameE<gt>>.

=head2 PREVIEWS

By default, only text files are previewed, but you can enable external preview
scripts by setting the option C<use_preview_script> and C<preview_files> to true.

This default script is F<~/.config/ranger/scope.sh>. It contains more
documentation and calls to the programs I<lynx> and I<elinks> for html,
I<highlight> for text/code, I<img2txt> for images, I<atool> for archives,
I<pdftotext> for PDFs and I<mediainfo> for video and audio files.

Install these programs (just the ones you need) and scope.sh will automatically
use them.

Independently of the preview script, there is a feature to preview images
by drawing them directly into the terminal. To enable this feature, set the
option C<preview_images> to true and enable one of the image preview modes:

=head3 w3m

This does not work over ssh, requires certain terminals (tested on "xterm" and
"urxvt") and is incompatible with tmux, although it works with screen.

To enable this feature, install the program "w3m" and set the option
C<preview_images_method> to w3m.

=head3 iTerm2

This only works in iTerm2 compiled with image preview support, but works over
ssh.

To enable this feature, set the option C<preview_images_method> to iterm2.

=head2 SELECTION

The I<selection> is defined as "All marked files IF THERE ARE ANY, otherwise
the current file."  Be aware of this when using the C<E<lt>M-xE<gt>delete>
command, which deletes all files in the selection.

You can mark files by pressing <Space>, <C-Space>, etc.  A yellow B<Mrk> symbol
at the bottom right indicates that there are marked files in this directory.

=head2 MACROS

Macros can be used in commands to abbreviate things.

 %f   the highlighted file
 %d   the path of the current directory
 %s   the selected files in the current directory.
 %t   all tagged files in the current directory
 %c   the full paths of the currently copied/cut files

The macros %f, %d and %s also have upper case variants, %F, %D and %S,
which refer to the next tab.  To refer to specific tabs, add a number in
between.  (%7s = selection of the seventh tab.)

%c is the only macro which ranges out of the current directory. So you may
"abuse" the copying function for other purposes, like diffing two files which
are in different directories:

 Yank the file A (type yy), move to the file B, then type
 @diff %c %f

Macros for file paths are generally shell-escaped so they can be used in the
C<shell> command.

Additionally, if you create a key binding that uses <any>, a special statement
which accepts any key, then the macro %any (or %any0, %any1, %any2, ...) can be
used in the command to get the key that was pressed.

The macro %rangerdir expands to the directory of ranger's python library, you
can use it for something like this command:
  alias show_commands shell less %rangerdir/config/commands.py

The macro %space expands to a space character. You can use it to add spaces to
the end of a command when needed, while preventing editors to strip spaces off
the end of the line automatically.

=head2 BOOKMARKS

Type B<E<lt>C-xE<gt>rm<keyE<gt>> to bookmark the current directory. You can
re-enter this directory by typing B<E<lt>C-xE<gt>rb<keyE<gt>>. <key> can be any
letter or digit.  Unlike vim, both lowercase and uppercase bookmarks are
persistent.

Each time you jump to a bookmark, the special bookmark at key ` will be set to
the last directory. So typing B<E<lt>C-xE<gt>rb`> gets you back to where you
were before.

Bookmarks are selectable when tabbing in the C<E<lt>M-xE<gt>cd> command.

Note: The bookmarks ' (Apostrophe) and ` (Backtick) are the same.

=head2 RIFLE

Rifle is the file opener of ranger.  It can be used as a standalone program or
a python module.  It is located at F<ranger/ext/rifle.py>.  In contrast to
other, more simple file openers, rifle can automatically find installed
programs so it can be used effectively out of the box on a variety of systems.

It's configured in F<rifle.conf> through a list of conditions and commands.
For each line the conditions are checked and if they are met, the respective
command is taken into consideration.  By default, simply the first matching
rule is used.  In ranger, you can list and choose rules by typing
B<E<lt>M-fE<gt>> or simply by typing "<rulenumber><enter>".  If you use rifle
standalone, you can list all rules with the "-l" option and pick a rule with
"-p <number>".

The rules, along with further documentation, are contained in
F<ranger/config/rifle.conf>.

=head2 FLAGS

Flags give you a way to modify the behavior of the spawned process.  They are
used in the commands C<E<lt>M-xE<gt>open_with> (key B<E<lt>M-fE<gt>>) and
C<E<lt>M-xE<gt>shell> (key B<E<lt>M-!E<gt>>).

 f   Fork the process.  (Run in background)
 c   Run the current file only, instead of the selection
 r   Run application with root privilege (requires sudo)
 t   Run application in a new terminal window

There are some additional flags that can currently be used only in the C<shell>
command: (for example C<E<lt>M-xE<gt> shell -w df>)

 p   Redirect output to the pager
 s   Silent mode.  Output will be discarded.
 w   Wait for an Enter-press when the process is done

By default, all the flags are off unless specified otherwise in the
F<rifle.conf> configuration file.  You can specify as many flags as you want.
An uppercase flag negates the effect: "ffcccFsf" is equivalent to "cs".

The terminal program name for the "t" flag is taken from the environment
variable $TERMCMD.  If it doesn't exist, it tries to extract it from $TERM and
uses "xterm" as a fallback if that fails.

Examples: C<E<lt>M-xE<gt>open_with c> will open the file that you currently
point at, even if you have selected other files.  C<E<lt>M-xE<gt>shell -w df>
will run "df" and wait for you to press Enter before switching back to ranger.

=head2 PLUGINS

ranger's plugin system consists of python files which are located in
F<~/.config/ranger/plugins/> and are imported in alphabetical order when
starting ranger.  A plugin changes rangers behavior by overwriting or extending
a function that ranger uses.  This allows you to change pretty much every part
of ranger, but there is no guarantee that things will continue to work in
future versions as the source code evolves.

There are some hooks that are specifically made for the use in plugins.  They
are functions that start with hook_ and can be found throughout the code.

 grep 'def hook_' -r /path/to/rangers/source

Also try:

 pydoc ranger.api

Note that you should NOT simply overwrite a function unless you know what
you're doing.  Instead, save the existing function and call it from your new
one.  This way, multiple plugins can use the same hook.  There are several
sample plugins in the F</usr/share/doc/ranger/examples/> directory, including a
hello-world plugin that describes this procedure.




=head1 KEY BINDINGS

Key bindings are defined in the file F<ranger/config/rc.conf>.  Check this
file for a list of all key bindings.  You can copy it to your local
configuration directory with the --copy-config=rc option.

This list contains the most useful bindings:

=head2 MAIN BINDINGS

=over 14

=item ^G

The universal "abort" key.  Stops copying processes, clears selection and gets
you out of the console.

=item ^P, ^N

Move to the previous and next items

=item ^B, ^F

Move back and forward

=item ^V, Alt+v

Move a page up and down

=item ^U^Space

Move back in the history

=item Alt+<

Move to the top

=item Alt+>

Move to the bottom

=item Alt+{, Alt+}

Move up and down in the parent directory.

=item ^X^R

Reload everything

=item ^L

Redraw the screen

=item ^Xi

Inspect the current file in a bigger window.

=item ^X^F

Edit the current file in $EDITOR ("emacs" by default)

=item ^Hm

Opens this man page

=item ^XW

Opens the log window where you can review messages that pop up at the bottom.

=item ^Ww

Opens the task window where you can view and modify background processes that
currently run in ranger.  In there, you can type ^D to abort a process and
Alt+p or Alt+n to change the priority of a process.  Only one process is run at
a time.

=item ^G

Stop the currently running background process that ranger has started, like
copying files, loading directories or file previews.

=item E<lt>C-xE<gt>+<who><what>, E<lt>C-xE<gt>-<who><what>

Change the permissions of the selection.  For example, C<E<lt>C-xE<gt>+ar> does
C<chmod a+r %s>, C<E<lt>C-xE<gt>-ow> does C<chmod o-w %s> etc.

=item Alt+w

Copy (yank) the selection, like pressing Ctrl+C in modern GUI programs.

=item ^W

Cut the selection, like pressing Ctrl+X in modern GUI programs.

=item ^Yy

Paste the files which were previously copied or cut, like pressing Ctrl+V in
modern GUI programs.

=item ^Yo

Paste the copied/cut files, overwriting existing files.

=item ^Yl, ^YL

Create symlinks (absolute or relative) to the copied files

=item ^Yhl

Create hardlinks to the copied files

=item ^Yht

Duplicate the subdirectory tree of the copied directory, then create
hardlinks for each contained file into the new directory tree.

=item ^XrmI<X>

Create a bookmark with the name I<X>

=item ^XrbI<X>

Move to the bookmark with the name I<X>

=item ^S

Find the next file. (Currently broken)

=item ^R

Find the previous file.

=item ^XoI<X>

Change the sort method (like in mutt)

=item zI<X>

Change settings.  See the settings section for a list of settings and their
hotkey.

=item ^_

Universal undo-key.  Depending on the key that you press afterwards, it either
restores closed tabs (^_k), removes tags (^_t) or clears the copy/cut buffer
(^_w).

=item Space

Mark a file.

=item ^Space

Starts the visual mode, which selects all files between the starting point and
the cursor until you press ESC.  To unselect files in the same way, use "uV".

=item ^Xs

Search for files in the current directory.

=item Alt+x

Open the console.

=item Alt+!

Open the console with the content "shell " so you can quickly run commands

=item Alt+f

Open the console with the content "open with " so you can decide which program
to use to open the current file selection.

=item Alt-I<N>

Open a tab. N has to be a number from 0 to 9. If the tab doesn't exist yet, it
will be created.

=item ^Xf

Create a new tab.

=item ^Xb

Go to the next tab.

=item ^Xk

Close the current tab.  The last tab cannot be closed this way.

=item ^Xm

A key chain that allows you to quickly change the line mode of all the files of
the current directory.  For a more permanent solution, use the command
"default_linemode" in your rc.conf.

=back

=head2 READLINE-LIKE BINDINGS IN THE CONSOLE

=over 14

=item ^B, ^F

Move left and right (B for back, F for forward)

=item ^P, ^N

Move up and down (P for previous, N for Next)

=item ^A, ^E

Move to the start or to the end

=item ^D

Delete the current character.

=item ^H

Backspace.

=back


=head1 MOUSE BUTTONS

=over

=item Left Mouse Button

Click on something and you'll move there.  To run a file, "enter" it, like a
directory, by clicking on the preview.

=item Right Mouse Button

Enter a directory or run a file.

=item Scroll Wheel

Scrolls up or down.  You can point at the column of the parent directory while
scrolling to switch directories.

=back




=head1 SETTINGS

This section lists all built-in settings of ranger.  The valid types for the
value are in [brackets].  The hotkey to toggle the setting is in <brokets>, if
a hotkey exists.

Settings can be changed in the file F<~/.config/ranger/rc.conf> or on the
fly with the command B<E<lt>M-xE<gt>set option value>.  Examples:

 set column_ratios 1,2,3
 set show_hidden true

The different types of settings and an example for each type:

 setting type   | example values
 ---------------+----------------------------
 bool           | true, false
 integer        | 1, 23, 1337
 string         | foo, hello world
 list           | 1,2,3,4
 none           | none

You can view a list of all settings and their current values by pressing "^Hs"
in ranger.

=over

=item automatically_count_files [bool]

Should ranger count and display the number of files in each directory
as soon as it's visible?  This gets slow with remote file sytems.  Turning it
off will still allow you to see the number of files after entering the
directory.

=item autosave_bookmarks [bool]

Save bookmarks (used with B<E<lt>C-xE<gt>rm> and B<E<lt>C-xE<gt>rb>) instantly?
This helps to synchronize bookmarks between multiple ranger instances but leads
to *slight* performance loss.  When false, bookmarks are saved when ranger is
exited.

=item autoupdate_cumulative_size [bool]

You can display the "real" cumulative size of directories by using the command
<M-x>get_cumulative_size or typing "<C-x>dc".  The size is expensive to calculate and
will not be updated automatically.  You can choose to update it automatically
though by turning on this option.

=item cd_bookmarks [bool]

Specify whether bookmarks should be included in the tab completion of the "cd"
command.

=item collapse_preview [bool] <^Xzc>

When no preview is visible, should the last column be squeezed to make use of
the whitespace?

=item colorscheme [string]

Which colorscheme to use?  These colorschemes are available by default:
B<default>, B<jungle>, B<snow>.  Snow is a monochrome scheme, jungle replaces
blue directories with green ones for better visibility on certain terminals.

=item column_ratios [list]

How many columns are there, and what are their relative widths?  For example, a
value of 1,1,1 would mean 3 evenly sized columns. 1,1,1,1,4 means 5 columns
with the preview column being as large as the other columns combined.

=item confirm_on_delete [string]

Ask for a confirmation when running the "delete" command?  Valid values are
"always" (default), "never", "multiple". With "multiple", ranger will ask only
if you delete multiple files at once.

=item dirname_in_tabs [bool]

Display the directory name in tabs?

=item display_size_in_main_column [bool]

Display the file size in the main column?

=item display_size_in_status_bar [bool]

Display the file size in the status bar?

=item display_tags_in_all_columns [bool]

Display tags in all columns?

=item draw_borders [bool]

Draw borders around columns?

=item draw_progress_bar_in_statusbar [bool]

Draw a progress bar in the status bar which displays the average state of all
currently running tasks which support progress bars?

=item flushinput [bool] <^Xzi>

Flush the input after each key hit?  One advantage is that when scrolling down
with "j", ranger stops scrolling instantly when you release the key.  One
disadvantage is that when you type commands blindly, some keys might get lost.

=item hidden_filter [string]

A regular expression pattern for files which should be hidden.  For example,
this pattern will hide all files that start with a dot or end with a tilde.

 set hidden_filter ^\.|~$

=item idle_delay [integer]

The delay that ranger idly waits for user input, in milliseconds, with a
resolution of 100ms.  Lower delay reduces lag between directory updates but
increases CPU load.

=item max_console_history_size [integer, none]

How many console commands should be kept in history?  "none" will disable the
limit.

=item max_history_size [integer, none]

How many directory changes should be kept in history?

=item metadata_deep_search [bool]

When the metadata manager module looks for metadata, should it only look for a
".metadata.json" file in the current directory, or do a deep search and check
all directories above the current one as well?

=item mouse_enabled [bool] <^Xzm>

Enable mouse input?

=item padding_right [bool]

When collapse_preview is on and there is no preview, should there remain a
little padding on the right?  This allows you to click into that space to run
the file.

=item preview_directories [bool] <^XzP>

Preview directories in the preview column?

=item preview_files [bool] <^Xzp>

Preview files in the preview column?

=item preview_images [bool]

Draw images inside the console with the external program w3mimgpreview?

=item preview_max_size [int]

Avoid previewing files that exceed a certain size, in bytes.  Use a value of 0
to disable this feature.

=item preview_script [string, none]

Which script should handle generating previews?  If the file doesn't exist, or
use_preview_script is off, ranger will handle previews itself by just printing
the content.

=item save_console_history [bool]

Should the console history be saved on exit?  If disabled, the console history
is reset when you restart ranger.

=item scroll_offset [integer]

Try to keep this much space between the top/bottom border when scrolling.

=item shorten_title [integer]

Trim the title of the window if it gets long?  The number defines how many
directories are displayed at once. A value of 0 turns off this feature.

=item show_cursor [bool]

Always show the terminal cursor?

=item show_hidden_bookmarks [bool]

Show dotfiles in the bookmark preview window? (Type ')

=item show_hidden [bool] <^Xzh>

Show hidden files?

=item sort_case_insensitive [bool] <^Xzc>

Sort case-insensitively?  If true, "a" will be listed before "B" even though
its ASCII value is higher.

=item sort_directories_first [bool] <^Xzd>

Sort directories first?

=item sort_reverse [bool] <^Xor>

Reverse the order of files?

=item sort_unicode [bool]

When sorting according to some string, should the unicode characters be
compared, instead of looking at the raw character values to save time?

=item sort [string] <^Xoa>, <^Xob>, <^Xoc>, <^Xoe>, <^Xom>, <^Xon>, <^Xot>, <^Xos>, <^Xoz>

Which sorting mechanism should be used?  Choose one of B<atime>, B<basename>,
B<ctime>, B<extension>, B<mtime>, B<natural>, B<type>, B<size>, B<random>

Note: You can reverse the order by typing an uppercase second letter in the key
combination, e.g. "oN" to sort from Z to A.

=item status_bar_on_top [bool]

Put the status bar at the top of the window?

=item tilde_in_titlebar [bool]

Abbreviate $HOME with ~ in the title bar (first line) of ranger?

=item unicode_ellipsis [bool]

Use a unicode "..." character instead of "~" to mark cut-off filenames?

=item update_title [bool]

Set a window title?

=item update_tmux_title [bool]

Set the title to "ranger" in the tmux program?

=item use_preview_script [bool] <^Xzv>

Use the preview script defined in the setting I<preview_script>?

=item vcs_aware [bool]

Gather and display data about version control systems. Supported vcs: git, hg.

=item vcs_backend_git, vcs_backend_hg, vcs_backend_bzr [string]

Sets the state for the version control backend. The possible values are:

 disabled   don't display any information.
 local      display only local state.
 enabled    display both, local and remote state. May be slow for hg and bzr.

=item xterm_alt_key [bool]

Enable this if key combinations with the Alt Key don't work for you.
(Especially on xterm)

=back


=head1 COMMANDS

You can enter the commands in the console which is opened by pressing B<Alt+x>.

You can always get a list of the currently existing commands by typing "^Hc" in
ranger.  For your convenience, this is a list of the "public" commands
including their parameters, excluding descriptions:

 alias [newcommand] [oldcommand]
 bulkrename
 cd [directory]
 chain command1[; command2[; command3...]]
 chmod octal_number
 cmap key command
 console [-pSTARTPOSITION] command
 copycmap key newkey [newkey2...]
 copymap key newkey [newkey2...]
 copypmap key newkey [newkey2...]
 copytmap key newkey [newkey2...]
 cunmap keys...
 default_linemode [path=regexp | tag=tags] linemodename
 delete
 edit [filename]
 eval [-q] python_code
 filter [string]
 filter_inode_type [dfl]
 find pattern
 flat level
 grep pattern
 help
 linemode linemodename
 load_copy_buffer
 map key command
 mark pattern
 mark_tag [tags]
 meta key value
 mkdir dirname
 open_with [application] [flags] [mode]
 pmap key command
 prompt_metadata [key1 [key2 [...]]]
 punmap keys...
 quit
 quit!
 relink newpath
 rename_append
 rename newname
 save_copy_buffer
 scout [-FLAGS] pattern
 search pattern
 search_inc pattern
 set option value
 setintag tags option value
 setlocal [path=<path>] option value
 shell [-FLAGS] command
 terminal
 tmap key command
 touch filename
 travel pattern
 tunmap keys...
 unmap keys...
 unmark pattern
 unmark_tag [tags]

There are additional commands which are directly translated to python
functions, one for every method in the ranger.core.actions.Actions class.
They are not documented here, since they are mostly for key bindings, not to be
typed in by a user.  Read the source if you are interested in them.

These are the public commands including their descriptions:

=over 2

=item alias [I<newcommand>] [I<oldcommand>]

Copies the oldcommand as newcommand.

=item bulkrename

This command opens a list of selected files in an external editor.  After you
edit and save the file, it will generate a shell script which does bulk
renaming according to the changes you did in the file.

This shell script is opened in an editor for you to review.  After you close
it, it will be executed.

=item cd [I<directory>]

The cd command changes the directory.  The command C<E<lt>M-xE<gt>cd -> is equivalent to
typing ``.

=item chain I<command1>[; I<command2>[; I<command3>...]]

Combines multiple commands into one, separated by semicolons.

=item chmod I<octal_number>

Sets the permissions of the selection to the octal number.

The octal number is between 000 and 777. The digits specify the permissions for
the user, the group and others.  A 1 permits execution, a 2 permits writing, a
4 permits reading.  Add those numbers to combine them. So a 7 permits
everything.

See also: man 1 chmod

=item cmap I<key> I<command>

Binds keys for the console. Works like the C<map> command.

=item console [-pI<N>] I<command>

Opens the console with the command already typed in.  The cursor is placed at
I<N>.

=item copycmap I<key> I<newkey> [I<newkey2> ...]

See C<copymap>

=item copymap I<key> I<newkey> [I<newkey2> ...]

Copies the keybinding I<key> to I<newkey> in the "browser" context.  This is a
deep copy, so if you change the new binding (or parts of it) later, the old one
is not modified.

To copy key bindings of the console, taskview, or pager use "copycmap",
"copytmap" or "copypmap".

=item copypmap I<key> I<newkey> [I<newkey2> ...]

See C<copymap>

=item copytmap I<key> I<newkey> [I<newkey2> ...]

See C<copymap>

=item cunmap [I<keys...>]

Removes key mappings of the console. Works like the C<unmap> command.

=item default_linemode [I<path=regexp> | I<tag=tags>] I<linemodename>

Sets the default linemode.  See I<linemode> command.

Examples:

Set the global default linemode to "permissions":
 <M-x> default_linemode permissions

Set the default linemode to "permissions" for all files tagged with "p" or "P":
 <M-x> default_linemode tag=pP permissions

Set the default linemode for all files in ~/books/ to "metatitle":
 <M-x> default_linemode path=/home/.*?/books/.* metatitle

=item delete

Destroy all files in the selection with a roundhouse kick.  ranger will ask for
a confirmation if you attempt to delete multiple (marked) files or non-empty
directories.  This can be changed by modifying the setting "confirm_on_delete".

=item edit [I<filename>]

Edit the current file or the file in the argument.

=item eval [I<-q>] I<python_code>

Evaluates the python code.  `fm' is a reference to the FM instance.  To display
text, use the function `p'.  The result is displayed on the screen unless you
use the "-q" option.

Examples:
 <M-x> eval fm
 <M-x> eval len(fm.tabs)
 <M-x> eval p("Hello World!")

=item filter [I<string>]

Displays only the files which contain the I<string> in their basename.  Running
this command without any parameter will reset the fitler.

This command is based on the I<scout> command and supports all of its options.

=item filter_inode_type [dfl]

Displays only the files of specified inode type. To display only directories,
use the 'd' parameter. To display only files, use the 'f' parameter. To display
only links, use the 'l' parameter. Parameters can be combined. To remove this
filter, use no parameter.

=item find I<pattern>

Search files in the current directory that contain the given (case-insensitive)
string in their name as you type.  Once there is an unambiguous result, it will
be run immediately. (Or entered, if it's a directory.)

This command is based on the I<scout> command and supports all of its options.

=item flat level

Flattens the directory view up to the specified level. Level -1 means infinite
level. Level 0 means standard view without flattened directory view. Level
values -2 and less are invalid.

=item grep I<pattern>

Looks for a string in all marked files or directories.

=item help

Provides a quick way to view ranger documentations.

=item linemode I<linemodename>

Sets the linemode of all files in the current directory.  The linemode may be:

 "filename": display each line as "<basename>...<size>"
 "fileinfo": display each line as "<basename>...<file(1) output>"
 "permissions": display each line as "<permissions> <owner> <group> <basename>"
 "metatitle": display metadata from .metadata.json files if
     available, fall back to the "filename" linemode if no
     metadata was found.  See <M-x>meta command.

The custom linemodes may be added by subclassing the I<LinemodeBase> class.
See the I<ranger.core.linemode> module for some examples.

=item load_copy_buffer

Load the copy buffer from F<~/.config/ranger/copy_buffer>.  This can be used to
pass the list of copied files to another ranger instance.

=item map I<key> I<command>

Assign the key combination to the given command.  Whenever you type the
key/keys, the command will be executed.  Additionally, if you use a quantifier
when typing the key, like 5j, it will be passed to the command as the attribute
"self.quantifier".

The keys you bind with this command are accessible in the file browser only,
not in the console, task view or pager.  To bind keys there, use the commands
"cmap", "tmap" or "pmap".

=item mark I<pattern>

Mark all files matching the regular expression pattern.

This command is based on the I<scout> command and supports all of its options.

=item mark_tag [I<tags>]

Mark all tags that are tagged with either of the given tags.  When leaving out
the tag argument, all tagged files are marked.

=item meta I<key> I<value>

Set the metadata of the currently highlighted file.  Example:

 <M-x> meta title The Hitchhiker's Guide to the Galaxy
 <M-x> meta year 1979

This metadata can be displayed by, for example, using the "metatitle" line mode
by typing Mt.

=item mkdir I<dirname>

Creates a directory with the name I<dirname>.

=item open_with [I<application>] [I<flags>] [I<mode>]

Open the selected files with the given application, unless it is omitted, in
which case the default application is used.  I<flags> change the way the
application is executed and are described in their own section in this man
page.  The I<mode> is a number that specifies which application to use.  The list
of applications is generated by the external file opener "rifle" and can be
displayed when pressing "r" in ranger.

Note that if you specify an application, the mode is ignored.

=item pmap I<key> I<command>

Binds keys for the pager. Works like the C<map> command.

=item prompt_metadata [I<keys ...>]

Prompt the user to input metadata with the C<meta> command for multiple keys in
a row.

=item punmap [I<keys ...>]

Removes key mappings of the pager. Works like the C<unmap> command.

=item quit

Like quit!, but closes only this tab if multiple tabs are open.

=item quit!

Quit ranger.  The current directory will be bookmarked as ' so you can re-enter
it by typing `` or '' the next time you start ranger.

=item relink I<newpath>

Change the link destination of the current symlink file to <newpath>. First
<tab> will load the original link.

=item rename_append

Opens the console with "<M-x> rename <current file>" with the cursor
automatically placed before the file extension

=item rename I<newname>

Rename the current file.  If a file with that name already exists, the renaming
will fail.  Also try the key binding A for appending something to a file name.

=item save_copy_buffer

Save the copy buffer to I<~/.config/ranger/copy_buffer>.  This can be used to
pass the list of copied files to another ranger instance.

=item scout [-I<flags>...] [--] I<pattern>

Swiss army knife command for searching, traveling and filtering files.
The command takes various flags as arguments which can be used to
influence its behaviour:

 -a = automatically open a file on unambiguous match
 -e = open the selected file when pressing enter
 -f = filter files that match the current search pattern
 -g = interpret pattern as a glob pattern
 -i = ignore the letter case of the files
 -k = keep the console open when changing a directory with the command
 -l = letter skipping; e.g. allow "rdme" to match the file "readme"
 -m = mark the matching files after pressing enter
 -M = unmark the matching files after pressing enter
 -p = permanent filter: hide non-matching files after pressing enter
 -s = smart case; like -i unless pattern contains upper case letters
 -t = apply filter and search pattern as you type
 -v = inverts the match

Multiple flags can be combined.  For example, "<M-x>scout -gpt" would create a
<M-x>filter-like command using globbing.

=item search I<pattern>

Search files in the current directory that match the given (case insensitive)
regular expression pattern.

This command is based on the I<scout> command and supports all of its options.

=item search_inc I<pattern>

Search files in the current directory that match the given (case insensitive)
regular expression pattern.  This command gets you to matching files as you
type.

This command is based on the I<scout> command and supports all of its options.

=item set I<option> I<value>

Assigns a new value to an option.  Valid options are listed in the settings
section.  Use tab completion to get the current value of an option, though this
doesn't work for functions and regular expressions. Valid values are:

 setting type   | example values
 ---------------+----------------------------
 bool           | true, false
 integer        | 1, 23, 1337
 string         | foo, hello world
 list           | 1,2,3,4
 none           | none

=item setintag I<tags> I<option> I<value>

Assigns a new value to an option, but locally for the directories that are
marked with I<tag>.  This means, that this option only takes effect when
visiting that directory.

=item setlocal [path=I<path>] I<option> I<value>

Assigns a new value to an option, but locally for the directory given by
I<path>. This means, that this option only takes effect when visiting that
directory. If no path is given, uses the current directory.

=item shell [-I<flags>] I<command>

Run a shell command.  I<flags> are discussed in their own section.

=item terminal

Spawns the I<x-terminal-emulator> starting in the current directory.

=item tmap I<key> I<command>

Binds keys for the taskview. Works like the C<map> command.

=item touch I<filename>

Creates an empty file with the name I<filename>, unless it already exists.

=item travel I<pattern>

Filters the current directory for files containing the letters in the
string, possibly with other letters in between.  The filter is applied as
you type.  When only one directory is left, it is entered and the console
is automatically reopened, allowing for fast travel.
To close the console, press ESC or execute a file.

This command is based on the I<scout> command and supports all of its options.

=item tunmap [I<keys ...>]

Removes key mappings of the taskview. Works like the C<unmap> command.

=item unmap [I<keys> ...]

Removes the given key mappings in the "browser" context.  To unmap key bindings
in the console, taskview, or pager use "cunmap", "tunmap" or "punmap".

=item unmark I<pattern>

Unmark all files matching a regular expression pattern.

This command is based on the I<scout> command and supports all of its options.

=item unmark_tag [I<tags>]

Unmark all tags that are tagged with either of the given tags.  When leaving
out the tag argument, all tagged files are unmarked.

=back




=head1 FILES

ranger reads several configuration files which are located in
F<$HOME/.config/ranger> or F<$XDG_CONFIG_HOME/ranger> if $XDG_CONFIG_HOME is
defined.  You can use the --copy-config option to obtain the default
configuration files.  Each of the files contains further documentation.

You don't need to copy the whole file though, most configuration files are
overlaid on top of the defaults (F<commands.py>, F<rc.conf>) or can be
sub-classed (F<colorschemes>).

That being said, the user configuration files F<rc.conf> and F<commands.py> are
loaded only after ranger loads the default configuration files.  This may lead
to some confusing situations, for example when a key is being bound despite the
corresponding line being removed from the user's copy of the configuration
file.  This behavior may be disabled with an environment variable (see also:
B<ENVIRONMENT>).

When starting ranger with the B<--clean> option, it will not access or create
any of these files.

=head2 CONFIGURATION

=over 10

=item rc.conf

Contains a list of commands which are executed on startup.  Mostly key bindings
and settings are defined here.

=item commands.py

A python module that defines commands which can be used in ranger's console by
typing "<M-x>" or in the rc.conf file.

=item commands_full.py

This file is copied by --copy-config=commands_full and serves as a reference
for custom commands.  It is entirely ignored by ranger.

=item rifle.conf

This is the configuration file for the built-in file launcher called "rifle".

=item scope.sh

This is a script that handles file previews.  When the options
I<use_preview_script> and I<preview_files> are set, the program specified in
the option I<preview_script> is run and its output and/or exit code determines
rangers reaction.

=item colorschemes/

Colorschemes can be placed here.

=item plugins/

Plugins can be placed here.

=back

=head2 STORAGE

=over 10

=item bookmarks

This file contains a list of bookmarks.  The syntax is /^(.):(.*)$/. The first
character is the bookmark key and the rest after the colon is the path to the
file.  In ranger, bookmarks can be set by typing
B<E<lt>C-xE<gt>rmE<lt>keyE<gt>>, accessed by typing
B<E<lt>C-xE<gt>rbE<lt>keyE<gt>> and deleted by typing
B<E<lt>C-xE<gt>ruE<lt>keyE<gt>>.

=item copy_buffer

When running the command <M-x>save_copy_buffer, the paths of all currently
copied files are saved in this file.  You can later run <M-x>load_copy_buffer
to copy the same files again, pass them to another ranger instance or process
them in a script.

=item history

Contains a list of commands that have been previously typed in.

=item tagged

Contains a list of tagged files. The syntax is /^(.:)?(.*)$/ where the first
letter is the optional name of the tag and the rest after the optional colon is
the path to the file.  In ranger, tags can be set by pressing
B<E<lt>C-xE<gt>tE<lt>tagnameE<gt>> and removed with B<E<lt>C-_E<gt>t>.

=back




=head1 ENVIRONMENT

These environment variables have an effect on ranger:

=over 8

=item RANGER_LEVEL

ranger sets this environment variable to "1" or increments it if it already
exists.  External programs can determine whether they were spawned from ranger
by checking for this variable.

=item RANGER_LOAD_DEFAULT_RC

If this variable is set to FALSE, ranger will not load the default rc.conf.
This can save time if you copied the whole rc.conf to ~/.config/ranger/ and
don't need the default one at all.

=item EDITOR

Defines the editor to be used for the B<E<lt>C-xE<gt>E<lt>C-fE<gt>> key.
Defaults to "emacs".

=item TERMCMD

Defines the terminal emulator command that ranger is going to use with the
<M-x>terminal command and the "t" run flag.  Defaults to "xterm".


=item XDG_CONFIG_HOME

Specifies the directory for configuration files. Defaults to F<$HOME/.config>.

=item PYTHONOPTIMIZE

This variable determines the optimize level of python.

Using PYTHONOPTIMIZE=1 (like python -O) will make python discard assertion
statements.  You will gain efficiency at the cost of losing some debug info.

Using PYTHONOPTIMIZE=2 (like python -OO) will additionally discard any
docstrings.  Using this will disable the <F1> key on commands.

=item W3MIMGDISPLAY_PATH

By changing this variable, you can change the path of the executable file for
image previews.  By default, it is set to F</usr/lib/w3m/w3mimgdisplay>.

=back




=head1 EXAMPLES

There are various examples on how to extend ranger with plugins or combine
ranger with other programs.  These can be found in the
F</usr/share/doc/ranger/examples/> directory, or the F<doc/ranger/> that is
provided along with the source code.




=head1 LICENSE

GNU General Public License 3 or (at your option) any later version.




=head1 LINKS

=over

=item Download: L<http://ranger.nongnu.org/ranger-stable.tar.gz>

=item The project page: L<http://ranger.nongnu.org/>

=item The mailing list: L<http://savannah.nongnu.org/mail/?group=ranger>

=item IRC channel: #ranger on freenode.net

=back

ranger is maintained with the git version control system.  To fetch a fresh
copy, run:

 git clone git://git.savannah.nongnu.org/ranger.git




=head1 SEE ALSO

rifle(1)




=head1 BUGS

Report bugs here: L<https://github.com/hut/ranger/issues>

Please include as much relevant information as possible.  For the most
diagnostic output, run ranger like this: C<PYTHONOPTIMIZE= ranger --debug><|MERGE_RESOLUTION|>--- conflicted
+++ resolved
@@ -28,12 +28,7 @@
 
 I<This manual> contains instructions on how to use and configure ranger.
 
-<<<<<<< HEAD
 I<Inside ranger>, you can press I<E<lt>C-hE<gt>> for help.
-=======
-I<Inside ranger>, you can press I<?> for a list of key bindings, commands or
-settings.
->>>>>>> 89146651
 
 The F<README> contains install instructions.
 
