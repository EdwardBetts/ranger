--- conflicted
+++ resolved
@@ -85,13 +85,9 @@
 
     basename_is_rel_to = None
 
-<<<<<<< HEAD
     _linemode = DEFAULT_LINEMODE
 
-    def __init__(self, path, preload=None, path_is_abs=False, basename_is_rel=False):
-=======
     def __init__(self, path, preload=None, path_is_abs=False, basename_is_rel_to=None):
->>>>>>> 2e7f35a5
         if not path_is_abs:
             path = abspath(path)
         self.path = path
