# Copyright (C) 2009, 2010  Roman Zimbelmann <romanz@lavabit.com>
# Copyright (C) 2010 David Barnett <davidbarnett2@gmail.com>
#
# This program is free software: you can redistribute it and/or modify
# it under the terms of the GNU General Public License as published by
# the Free Software Foundation, either version 3 of the License, or
# (at your option) any later version.
#
# This program is distributed in the hope that it will be useful,
# but WITHOUT ANY WARRANTY; without even the implied warranty of
# MERCHANTABILITY or FITNESS FOR A PARTICULAR PURPOSE.  See the
# GNU General Public License for more details.
#
# You should have received a copy of the GNU General Public License
# along with this program.  If not, see <http://www.gnu.org/licenses/>.

import curses
import _curses

from ranger.ext.iter_tools import flatten
<<<<<<< HEAD
from ranger.gui.color import get_color
from ranger.shared import SettingsAware
=======
from ranger.core.shared import SettingsAware
>>>>>>> 3668fb2c

def ascii_only(string):
	# Some python versions have problems with invalid unicode strings.
	# I think this exception is rare enough that this naive hack is enough.
	# It simply removes all non-ascii chars from a string.
	def validate_char(char):
		try:
			if ord(char) > 127:
				return '?'
		except:
			return '?'
		return char
	if isinstance(string, str):
		return ''.join(validate_char(c) for c in string)
	return string


class CursesShortcuts(SettingsAware):
	"""
	This class defines shortcuts to faciliate operations with curses.
	color(*keys) -- sets the color associated with the keys from
		the current colorscheme.
	color_at(y, x, wid, *keys) -- sets the color at the given position
	color_reset() -- resets the color to the default
	addstr(*args) -- failsafe version of self.win.addstr(*args)
	"""

	def addstr(self, *args):
		try:
			self.win.addstr(*args)
		except (_curses.error, TypeError):
			pass
		except UnicodeEncodeError:
			try:
				self.win.addstr(*(ascii_only(obj) for obj in args))
			except (_curses.error, TypeError):
				pass

	def addnstr(self, *args):
		try:
			self.win.addnstr(*args)
		except (_curses.error, TypeError):
			pass
		except UnicodeEncodeError:
			try:
				self.win.addnstr(*(ascii_only(obj) for obj in args))
			except (_curses.error, TypeError):
				pass

	def addch(self, *args):
		try:
			self.win.addch(*args)
		except (_curses.error, TypeError):
			pass
		except UnicodeEncodeError:
			try:
				self.win.addch(*(ascii_only(obj) for obj in args))
			except (_curses.error, TypeError):
				pass

	def color(self, *keys):
		"""Change the colors from now on."""
		keys = flatten(keys)
		attr = self.settings.colorscheme.get_attr(*keys)
		try:
			self.win.attrset(attr)
		except _curses.error:
			pass

	def color_at(self, y, x, wid, *keys):
		"""Change the colors at the specified position"""
		keys = flatten(keys)
		attr = self.settings.colorscheme.get_attr(*keys)
		try:
			self.win.chgat(y, x, wid, attr)
		except _curses.error:
			pass

	def set_fg_bg_attr(self, fg, bg, attr):
		try:
			self.win.attrset(curses.color_pair(get_color(fg, bg)) | attr)
		except _curses.error:
			pass

	def color_reset(self):
		"""Change the colors to the default colors"""
		CursesShortcuts.color(self, 'reset')<|MERGE_RESOLUTION|>--- conflicted
+++ resolved
@@ -18,12 +18,8 @@
 import _curses
 
 from ranger.ext.iter_tools import flatten
-<<<<<<< HEAD
 from ranger.gui.color import get_color
-from ranger.shared import SettingsAware
-=======
 from ranger.core.shared import SettingsAware
->>>>>>> 3668fb2c
 
 def ascii_only(string):
 	# Some python versions have problems with invalid unicode strings.
