--- conflicted
+++ resolved
@@ -23,28 +23,6 @@
 
 import os
 import sys
-<<<<<<< HEAD
-=======
-import ranger
-import locale
-
-from optparse import OptionParser, SUPPRESS_HELP
-from ranger.ext.openstruct import OpenStruct
-from ranger import __version__, USAGE, DEFAULT_CONFDIR
-import ranger.api.commands
-
-from signal import signal, SIGINT
-from locale import getdefaultlocale, setlocale, LC_ALL
-
-from ranger.ext import curses_interrupt_handler
-from ranger.core.runner import Runner
-from ranger.core.fm import FM
-from ranger.core.environment import Environment
-from ranger.shared import (EnvironmentAware, FileManagerAware,
-		SettingsAware)
-from ranger.gui.defaultui import DefaultUI as UI
-from ranger.fsobject import File
->>>>>>> d213c6b6
 
 def parse_arguments():
 	"""Parse the program arguments"""
@@ -169,7 +147,7 @@
 		print(errormessage)
 		print('ranger requires the python curses module. Aborting.')
 		sys.exit(1)
-	from locale import getdefaultlocale, setlocale, LC_ALL
+	import locale
 	import ranger
 	from ranger.ext import curses_interrupt_handler
 	from ranger.core.runner import Runner
@@ -180,21 +158,8 @@
 	from ranger.shared import (EnvironmentAware, FileManagerAware,
 			SettingsAware)
 
-<<<<<<< HEAD
-	# Ensure that a utf8 locale is set.
-	try:
-		if getdefaultlocale()[1] not in ('utf8', 'UTF-8'):
-			for locale in ('en_US.utf8', 'en_US.UTF-8'):
-				try: setlocale(LC_ALL, locale)
-				except: pass
-				else: break
-			else: setlocale(LC_ALL, '')
-		else: setlocale(LC_ALL, '')
-	except:
-		print("Warning: Unable to set locale.  Expect encoding problems.")
-=======
-	locale.setlocale(locale.LC_ALL, '')
->>>>>>> d213c6b6
+	try: locale.setlocale(locale.LC_ALL, '')
+	except: print("Warning: Unable to set locale.  Expect encoding problems.")
 
 	arg = parse_arguments()
 	ranger.arg = arg
