# Copyright (C) 2009, 2010  Roman Zimbelmann <romanz@lavabit.com>
#
# This program is free software: you can redistribute it and/or modify
# it under the terms of the GNU General Public License as published by
# the Free Software Foundation, either version 3 of the License, or
# (at your option) any later version.
#
# This program is distributed in the hope that it will be useful,
# but WITHOUT ANY WARRANTY; without even the implied warranty of
# MERCHANTABILITY or FITNESS FOR A PARTICULAR PURPOSE.  See the
# GNU General Public License for more details.
#
# You should have received a copy of the GNU General Public License
# along with this program.  If not, see <http://www.gnu.org/licenses/>.

"""
This is the default key configuration file of ranger.
Syntax for binding keys: map(*keys, fnc)

Examples for keys: "x", "gg", "<C-J><A-4>", "<tab>", "<down><up><right>"

fnc is a function which is called with the CommandArgs object.

The CommandArgs object has these attributes:
arg.fm: the file manager instance
arg.wdg: the widget or ui instance
arg.n: the number typed before the key combination (if allowed)
arg.direction: the direction object (if applicable)
arg.keys: the string representation of the used key combination
arg.keybuffer: the keybuffer instance

Direction keys are special.  They must be mapped with: map.dir(*keys, **args)
where args is a dict of values such as up, down, to, absolute, relative...
Example: map.dir('gg', to=0)
Direction keys can be accessed in a mapping that contians "<dir>".

Additionally, there are shortcuts for accessing methods of the current
file manager and widget instance:
map('xyz', fm.method(foo=bar))
will be translated to:
map('xyz', lamdba arg: arg.fm.method(foo=bar))
If possible, arg.n and arg.direction are automatically inserted.


Example scenario
----------------
If this keys are defined:
map("dd", "d<dir>", fm.cut(foo=bar))
map.dir("gg", to=0)

Type in the keys on the left and the function on the right will be executed:
dd        => fm.cut(foo=bar)
5dd       => fm.cut(foo=bar, narg=5)
dgg       => fm.cut(foo=bar, dirarg=Direction(to=0))
5dgg      => fm.cut(foo=bar, narg=5, dirarg=Direction(to=0))
5d3gg     => fm.cut(foo=bar, narg=5, dirarg=Direction(to=3))
"""

from ranger.api.keys import *
<<<<<<< HEAD
from ranger import log

# ===================================================================
# == Define keys for everywhere:
# ===================================================================
map = global_keys = KeyMapWithDirections()
map('Q', fm.exit())
map('<C-L>', fm.redraw_window())
map('<backspace2>', alias='<backspace>')  # Backspace is bugged sometimes

#map('<dir>', wdg.move())
@map('<dir>') # move around with direction keys
def move(arg):
	arg.wdg.move(narg=arg.n, **arg.direction)

# -------------------------------------------------- direction keys
map.dir('<down>', down=1)
map.dir('<up>', down=-1)
map.dir('<left>', right=-1)
map.dir('<right>', right=1)
map.dir('<home>', down=0, absolute=True)
map.dir('<end>', down=-1, absolute=True)
map.dir('<pagedown>', down=1, pages=True)
map.dir('<pageup>', down=-1, pages=True)
map.dir('%', down=1, percentage=True, absolute=True)


# ===================================================================
# == Define aliases
# ===================================================================
map = vim_aliases = KeyMapWithDirections()
map.dir('j', alias='<down>')
map.dir('k', alias='<up>')
map.dir('h', alias='<left>')
map.dir('l', alias='<right>')
map.dir('gg', alias='<home>')
map.dir('G', alias='<end>')
map.dir('<C-F>', alias='<pagedown>')
map.dir('<C-B>', alias='<pageup>')

map = readline_aliases = KeyMapWithDirections()
map.dir('<C-B>', alias='<left>')
map.dir('<C-F>', alias='<right>')
map.dir('<C-A>', alias='<home>')
map.dir('<C-E>', alias='<end>')
map.dir('<C-D>', alias='<delete>')
map.dir('<C-H>', alias='<backspace>')


# ===================================================================
# == Define keys in "general" context:
# ===================================================================
map = keymanager['general']
map.merge(global_keys)
map.merge(vim_aliases)

# -------------------------------------------------------- movement
map('gg', fm.move(to=0))
map('<C-D>', 'J', fm.move(down=0.5, pages=True))
map('<C-U>', 'K', fm.move(up=0.5, pages=True))

# --------------------------------------------------------- history
map('H', fm.history_go(-1))
map('L', fm.history_go(1))

# ----------------------------------------------- tagging / marking
map('t', fm.tag_toggle())
map('T', fm.tag_remove())

map(' ', fm.mark(toggle=True))
map('v', fm.mark(all=True, toggle=True))
map('V', fm.mark(all=True, val=False))

# ------------------------------------------ file system operations
map('yy', 'y<dir>', fm.copy())
map('dd', 'd<dir>', fm.cut())
map('ud', fm.uncut())
map('pp', fm.paste())
map('po', fm.paste(overwrite=True))
map('pl', fm.paste_symlink())
map('p<bg>', fm.hint('press //p// once again to confirm pasting' \
		', or //l// to create symlinks'))

# ---------------------------------------------------- run programs
map('s', fm.execute_command(os.environ['SHELL']))
map('E', fm.edit_file())
map('.term', fm.execute_command('x-terminal-emulator', flags='d'))
map('du', fm.execute_command('du --max-depth=1 -h | less'))

# -------------------------------------------------- toggle options
map('z<bg>', fm.hint("show_//h//idden //p//review_files" \
	"//d//irectories_first //c//ollapse_preview flush//i//nput"))
map('zh', fm.toggle_boolean_option('show_hidden'))
map('zp', fm.toggle_boolean_option('preview_files'))
map('zi', fm.toggle_boolean_option('flushinput'))
map('zd', fm.toggle_boolean_option('directories_first'))
map('zc', fm.toggle_boolean_option('collapse_preview'))

# ------------------------------------------------------------ sort
map('o<bg>', 'O<bg>', fm.hint("//s//ize //b//ase//n//ame //m//time" \
	" //t//ype //r//everse"))
sort_dict = {
	's': 'size',
	'b': 'basename',
	'n': 'basename',
	'm': 'mtime',
	't': 'type',
}

for key, val in sort_dict.items():
	for key, is_capital in ((key, False), (key.upper(), True)):
		# reverse if any of the two letters is capital
		map('o' + key, fm.sort(func=val, reverse=is_capital))
		map('O' + key, fm.sort(func=val, reverse=True))

map('or', 'Or', 'oR', 'OR', lambda arg: \
		arg.fm.sort(reverse=not arg.fm.settings.sort_reverse))

# ----------------------------------------------- console shortcuts
@map("A")
def append_to_filename(arg):
	command = 'rename ' + arg.fm.env.cf.basename
	arg.fm.open_console(cmode.COMMAND, command)

map('cw', fm.open_console(cmode.COMMAND, 'rename '))
map('cd', fm.open_console(cmode.COMMAND, 'cd '))
map('f', fm.open_console(cmode.COMMAND_QUICK, 'find '))
map('bf', fm.open_console(cmode.COMMAND, 'filter '))
map('d<bg>', fm.hint('d//u// (disk usage) d//d// (cut)'))
map('@', fm.open_console(cmode.OPEN, '@'))
map('#', fm.open_console(cmode.OPEN, 'p!'))

# --------------------------------------------- jump to directories
map('gh', fm.cd('~'))
map('ge', fm.cd('/etc'))
map('gu', fm.cd('/usr'))
map('gd', fm.cd('/dev'))
map('gl', fm.cd('/lib'))
map('go', fm.cd('/opt'))
map('gv', fm.cd('/var'))
map('gr', 'g/', fm.cd('/'))
map('gm', fm.cd('/media'))
map('gn', fm.cd('/mnt'))
map('gs', fm.cd('/srv'))
map('gR', fm.cd(RANGERDIR))

# ------------------------------------------------------------ tabs
map('gc', '<C-W>', fm.tab_close())
map('gt', '<TAB>', fm.tab_move(1))
map('gT', '<S-TAB>', fm.tab_move(-1))
map('gn', '<C-N>', fm.tab_new())
for n in range(1, 10):
	map('g' + str(n), fm.tab_open(n))
	map('<A-' + str(n) + '>', fm.tab_open(n))

# ------------------------------------------------------- searching
map('/', fm.open_console(cmode.SEARCH))

map('n', fm.search())
map('N', fm.search(forward=False))

map('ct', fm.search(order='tag'))
map('cc', fm.search(order='ctime'))
map('cm', fm.search(order='mimetype'))
map('cs', fm.search(order='size'))
map('c<bg>', fm.hint('//c//time //m//imetype //s//ize'))

# ------------------------------------------------------- bookmarks
for key in ALLOWED_BOOKMARK_KEYS:
	map("`" + key, "'" + key, fm.enter_bookmark(key))
	map("m" + key, fm.set_bookmark(key))
	map("um" + key, fm.unset_bookmark(key))
map("`<bg>", "'<bg>", "m<bg>", fm.draw_bookmarks())

# ---------------------------------------------------- change views
map('i', fm.display_file())
map('<C-P>', fm.display_log())
map('?', KEY_F1, fm.display_help())
map('w', lambda arg: arg.fm.ui.open_taskview())

# ------------------------------------------------ system functions
map('ZZ', 'ZQ', fm.exit())
map('<C-R>', fm.reset())
map('R', fm.reload_cwd())
@map('<C-C>')
def ctrl_c(arg):
	try:
		item = arg.fm.loader.queue[0]
	except:
		arg.fm.notify("Type Q or :quit<Enter> to exit Ranger")
	else:
		arg.fm.notify("Aborting: " + item.get_description())
		arg.fm.loader.remove(index=0)

map(':', ';', fm.open_console(cmode.COMMAND))
map('>', fm.open_console(cmode.COMMAND_QUICK))
map('!', fm.open_console(cmode.OPEN))
map('r', fm.open_console(cmode.OPEN_QUICK))


# ===================================================================
# == Define keys for the pager
# ===================================================================
map = pager_keys = KeyMapWithDirections()
map.merge(global_keys)
map.merge(vim_aliases)

# -------------------------------------------------------- movement
map('<left>', wdg.move(left=4))
map('<right>', wdg.move(right=4))
map('<C-D>', 'd', wdg.move(down=0.5, pages=True))
map('<C-U>', 'u', wdg.move(up=0.5, pages=True))
map('<C-F>', 'f', '<pagedown>', wdg.move(down=1, pages=True))
map('<C-B>', 'b', '<pageup>', wdg.move(up=1, pages=True))
map('<space>', wdg.move(down=0.8, pages=True))
map('<cr>', wdg.move(down=1))

# ---------------------------------------------------------- others
map('E', fm.edit_file())
map('?', fm.display_help())

# --------------------------------------------------- bind the keys
# There are two different kinds of pagers, each have a different
# method for exiting:

map = keymanager.get_context('pager')
map.merge(pager_keys)
map('q', 'i', '<esc>', lambda arg: arg.fm.ui.close_pager())

map = keymanager.get_context('embedded_pager')
map.merge(pager_keys)
map('q', 'i', '<esc>', lambda arg: arg.fm.ui.close_embedded_pager())


# ===================================================================
# == Define keys for the taskview
# ===================================================================
map = keymanager.get_context('taskview')
map('K', wdg.task_move(0))
map('J', wdg.task_move(-1))
map('dd', wdg.task_remove())

map('?', fm.display_help())
map('w', 'q', ESC, ctrl('d'), ctrl('c'),
		lambda arg: arg.fm.ui.close_taskview())


# ===================================================================
# == Define keys for the console
# ===================================================================
map = keymanager.get_context('console')
map.merge(global_keys)
map.merge(readline_aliases)

map('<up>', wdg.history_move(-1))
map('<down>', wdg.history_move(1))
map('<home>', wdg.move(right=0, absolute=True))
map('<end>', wdg.move(right=-1, absolute=True))
map('<tab>', wdg.tab())
map('<s-tab>', wdg.tab(-1))
map('<c-c>', '<esc>', wdg.close())
map('<CR>', '<c-j>', wdg.execute())
map('<F1>', lambda arg: arg.fm.display_command_help(arg.wdg))

map('<backspace>', wdg.delete(-1))
map('<delete>', wdg.delete(1))
map('<C-W>', wdg.delete_word())
map('<C-K>', wdg.delete_rest(1))
map('<C-U>', wdg.delete_rest(-1))
map('<C-Y>', wdg.paste())

# Any key which is still undefined will simply be typed in.
@map('<any>')
def type_key(arg):
	arg.wdg.type_key(arg.match)

# Unmap some global keys so we can type them:
map.unmap('Q')
map.directions.unmap('%')
=======

def _vimlike_aliases(map):
	alias = map.alias

	# the key 'k' will always do the same as KEY_UP, etc.
	alias(KEY_UP, 'k')
	alias(KEY_DOWN, 'j')
	alias(KEY_LEFT, 'h')
	alias(KEY_RIGHT, 'l')

	alias(KEY_NPAGE, ctrl('f'))
	alias(KEY_PPAGE, ctrl('b'))
	alias(KEY_HOME, 'gg')
	alias(KEY_END, 'G')

def initialize_commands(map):
	"""Initialize the commands for the main user interface"""

	# -------------------------------------------------------- movement
	_vimlike_aliases(map)
	map.alias(KEY_LEFT, KEY_BACKSPACE, DEL)

	map(KEY_DOWN, fm.move_pointer(relative=1))
	map(KEY_UP, fm.move_pointer(relative=-1))
	map(KEY_RIGHT, KEY_ENTER, ctrl('j'), fm.move_right())
	map(KEY_LEFT, KEY_BACKSPACE, DEL, fm.move_left(1))

	map(KEY_HOME, fm.move_pointer(absolute=0))
	map(KEY_END, fm.move_pointer(absolute=-1))

	map('%', fm.move_pointer_by_percentage(absolute=50))
	map(KEY_NPAGE, ctrl('f'), fm.move_pointer_by_pages(1))
	map(KEY_PPAGE, ctrl('b'), fm.move_pointer_by_pages(-1))
	map(ctrl('d'), 'J', fm.move_pointer_by_pages(0.5))
	map(ctrl('u'), 'K', fm.move_pointer_by_pages(-0.5))

	def move_parent(n):
		def fnc(arg):
			arg.fm.move_left()
			arg.fm.move_pointer(n)
			if arg.fm.env.cf.is_directory:
				arg.fm.move_right()
		return fnc

	map(']', move_parent(1))
	map('[', move_parent(-1))
	map('}', fm.traverse())
	map('{', fm.history_go(-1))

	# --------------------------------------------------------- history
	map('H', fm.history_go(-1))
	map('L', fm.history_go(1))

	# ----------------------------------------------- tagging / marking
	map('t', fm.tag_toggle())
	map('T', fm.tag_remove())

	map(' ', fm.mark(toggle=True))
	map('v', fm.mark(all=True, toggle=True))
	map('V', fm.mark(all=True, val=False))

	# ------------------------------------------ file system operations
	map('yy', fm.copy())
	map('dd', fm.cut())
	map('ud', fm.uncut())
	map('pp', fm.paste())
	map('po', fm.paste(overwrite=True))
	map('pl', fm.paste_symlink())
	map('p', hint='press //p// once again to confirm pasting' \
			', or //l// to create symlinks')

	# ---------------------------------------------------- run programs
	map('s', fm.execute_command(os.environ['SHELL']))
	map('E', fm.edit_file())
	map(',term', fm.execute_command('x-terminal-emulator', flags='d'))
	map('du', fm.execute_command('du --max-depth=1 -h | less'))

	# -------------------------------------------------- toggle options
	map('b', fm.notify('Warning: settings are now changed with z!', bad=True))
	map('z', hint="show_//h//idden //p//review_files //d//irectories_first " \
		"//c//ollapse_preview flush//i//nput ca//s//e_insensitive")
	map('zh', fm.toggle_boolean_option('show_hidden'))
	map('zp', fm.toggle_boolean_option('preview_files'))
	map('zP', fm.toggle_boolean_option('preview_directories'))
	map('zi', fm.toggle_boolean_option('flushinput'))
	map('zd', fm.toggle_boolean_option('sort_directories_first'))
	map('zc', fm.toggle_boolean_option('collapse_preview'))
	map('zs', fm.toggle_boolean_option('sort_case_insensitive'))

	# ------------------------------------------------------------ sort
	map('o', 'O', hint="//s//ize //b//ase//n//ame //m//time //t//ype //r//everse")
	sort_dict = {
		's': 'size',
		'b': 'basename',
		'n': 'basename',
		'm': 'mtime',
		't': 'type',
	}

	for key, val in sort_dict.items():
		for key, is_capital in ((key, False), (key.upper(), True)):
			# reverse if any of the two letters is capital
			map('o' + key, fm.sort(func=val, reverse=is_capital))
			map('O' + key, fm.sort(func=val, reverse=True))

	map('or', 'Or', 'oR', 'OR', lambda arg: \
			arg.fm.sort(reverse=not arg.fm.settings.sort_reverse))

	# ----------------------------------------------- console shortcuts
	@map("A")
	def append_to_filename(arg):
		command = 'rename ' + arg.fm.env.cf.basename
		arg.fm.open_console(cmode.COMMAND, command)

	map('cw', fm.open_console(cmode.COMMAND, 'rename '))
	map('cd', fm.open_console(cmode.COMMAND, 'cd '))
	map('f', fm.open_console(cmode.COMMAND_QUICK, 'find '))
	map('tf', fm.open_console(cmode.COMMAND, 'filter '))
	map('d', hint='d//u// (disk usage) d//d// (cut)')
	map('@', fm.open_console(cmode.OPEN, '@'))
	map('#', fm.open_console(cmode.OPEN, 'p!'))

	# --------------------------------------------- jump to directories
	map('gh', fm.cd('~'))
	map('ge', fm.cd('/etc'))
	map('gu', fm.cd('/usr'))
	map('gd', fm.cd('/dev'))
	map('gl', fm.cd('/lib'))
	map('go', fm.cd('/opt'))
	map('gv', fm.cd('/var'))
	map('gr', 'g/', fm.cd('/'))
	map('gm', fm.cd('/media'))
	map('gn', fm.cd('/mnt'))
	map('gs', fm.cd('/srv'))
	map('gR', fm.cd(RANGERDIR))

	# ------------------------------------------------------------ tabs
	map('gc', ctrl('W'), fm.tab_close())
	map('gt', TAB, fm.tab_move(1))
	map('gT', KEY_BTAB, fm.tab_move(-1))
	map('gn', ctrl('N'), fm.tab_new())
	for n in range(1, 10):
		map('g' + str(n), fm.tab_open(n))

	# ------------------------------------------------------- searching
	map('/', fm.open_console(cmode.SEARCH))

	map('n', fm.search())
	map('N', fm.search(forward=False))

	map('ct', fm.search(order='tag'))
	map('cc', fm.search(order='ctime'))
	map('cm', fm.search(order='mimetype'))
	map('cs', fm.search(order='size'))
	map('c', hint='//c//time //m//imetype //s//ize //t//agged')

	# ------------------------------------------------------- bookmarks
	for key in ALLOWED_BOOKMARK_KEYS:
		map("`" + key, "'" + key, fm.enter_bookmark(key))
		map("m" + key, fm.set_bookmark(key))
		map("um" + key, fm.unset_bookmark(key))
	map("`", "'", "m", "um", draw_bookmarks=True)

	# ---------------------------------------------------- change views
	map('i', fm.display_file())
	map(ctrl('p'), fm.display_log())
	map('?', KEY_F1, fm.display_help())
	map('w', lambda arg: arg.fm.ui.open_taskview())

	# ------------------------------------------------ system functions
	_system_functions(map)
	map('ZZ', 'ZQ', fm.exit())
	map(ctrl('R'), fm.reset())
	map('R', fm.reload_cwd())
	@map(ctrl('C'))
	def ctrl_c(arg):
		try:
			item = arg.fm.loader.queue[0]
		except:
			arg.fm.notify("Type Q or :quit<Enter> to exit Ranger")
		else:
			arg.fm.notify("Aborting: " + item.get_description())
			arg.fm.loader.remove(index=0)

	map(':', ';', fm.open_console(cmode.COMMAND))
	map('>', fm.open_console(cmode.COMMAND_QUICK))
	map('!', fm.open_console(cmode.OPEN))
	map('r', fm.open_console(cmode.OPEN_QUICK))

	map.rebuild_paths()


def initialize_console_commands(map):
	"""Initialize the commands for the console widget only"""

	# -------------------------------------------------------- movement
	map(KEY_UP, wdg.history_move(-1))
	map(KEY_DOWN, wdg.history_move(1))

	map(ctrl('b'), KEY_LEFT, wdg.move(relative = -1))
	map(ctrl('f'), KEY_RIGHT, wdg.move(relative = 1))
	map(ctrl('a'), KEY_HOME, wdg.move(absolute = 0))
	map(ctrl('e'), KEY_END, wdg.move(absolute = -1))

	# ----------------------------------------- deleting / pasting text
	map(ctrl('d'), KEY_DC, wdg.delete(0))
	map(ctrl('h'), KEY_BACKSPACE, DEL, wdg.delete(-1))
	map(ctrl('w'), wdg.delete_word())
	map(ctrl('k'), wdg.delete_rest(1))
	map(ctrl('u'), wdg.delete_rest(-1))
	map(ctrl('y'), wdg.paste())

	# ------------------------------------------------ system functions
	_system_functions(map)
	map.unbind('Q')  # we don't want to quit with Q in the console...

	map(KEY_F1, lambda arg: arg.fm.display_command_help(arg.wdg))
	map(ctrl('c'), ESC, wdg.close())
	map(ctrl('j'), KEY_ENTER, wdg.execute())
	map(TAB, wdg.tab())
	map(KEY_BTAB, wdg.tab(-1))

	map.rebuild_paths()


def initialize_taskview_commands(map):
	"""Initialize the commands for the TaskView widget"""
	_basic_movement(map)
	_vimlike_aliases(map)
	_system_functions(map)

	# -------------------------------------------------- (re)move tasks
	map('K', wdg.task_move(0))
	map('J', wdg.task_move(-1))
	map('dd', wdg.task_remove())

	# ------------------------------------------------ system functions
	map('?', fm.display_help())
	map('w', 'q', ESC, ctrl('d'), ctrl('c'),
			lambda arg: arg.fm.ui.close_taskview())

	map.rebuild_paths()


def initialize_pager_commands(map):
	_base_pager_commands(map)
	map('q', 'i', ESC, KEY_F1, lambda arg: arg.fm.ui.close_pager())
	map.rebuild_paths()


def initialize_embedded_pager_commands(map):
	_base_pager_commands(map)
	map('q', 'i', ESC, lambda arg: arg.fm.ui.close_embedded_pager())
	map.rebuild_paths()

def _base_pager_commands(map):
	_basic_movement(map)
	_vimlike_aliases(map)
	_system_functions(map)

	# -------------------------------------------------------- movement
	map(KEY_LEFT, wdg.move_horizontal(relative=-4))
	map(KEY_RIGHT, wdg.move_horizontal(relative=4))
	map(KEY_NPAGE, ctrl('f'), wdg.move(relative=1, pages=True))
	map(KEY_PPAGE, ctrl('b'), wdg.move(relative=-1, pages=True))
	map(ctrl('d'), wdg.move(relative=0.5, pages=True))
	map(ctrl('u'), wdg.move(relative=-0.5, pages=True))
	map(' ', wdg.move(relative=0.8, pages=True))

	# ---------------------------------------------------------- others
	map('E', fm.edit_file())
	map('?', fm.display_help())

	# --------------------------------------------- less-like shortcuts
	map.alias(KEY_NPAGE, 'f')
	map.alias(KEY_PPAGE, 'b')
	map.alias(ctrl('d'), 'd')
	map.alias(ctrl('u'), 'u')


def _system_functions(map):
	map('Q', fm.exit())
	map(ctrl('L'), fm.redraw_window())


def _basic_movement(map):
	map(KEY_DOWN, wdg.move(relative=1))
	map(KEY_UP, wdg.move(relative=-1))
	map(KEY_HOME, wdg.move(absolute=0))
	map(KEY_END, wdg.move(absolute=-1))
>>>>>>> cf8b174e
<|MERGE_RESOLUTION|>--- conflicted
+++ resolved
@@ -23,7 +23,7 @@
 
 The CommandArgs object has these attributes:
 arg.fm: the file manager instance
-arg.wdg: the widget or ui instance
+arg.wdg: the current widget
 arg.n: the number typed before the key combination (if allowed)
 arg.direction: the direction object (if applicable)
 arg.keys: the string representation of the used key combination
@@ -57,7 +57,6 @@
 """
 
 from ranger.api.keys import *
-<<<<<<< HEAD
 from ranger import log
 
 # ===================================================================
@@ -118,6 +117,10 @@
 map('gg', fm.move(to=0))
 map('<C-D>', 'J', fm.move(down=0.5, pages=True))
 map('<C-U>', 'K', fm.move(up=0.5, pages=True))
+map(']', fm.move_parent(1))
+map('[', fm.move_parent(-1))
+map('}', fm.traverse())
+map('{', fm.history_go(-1))
 
 # --------------------------------------------------------- history
 map('H', fm.history_go(-1))
@@ -336,296 +339,4 @@
 
 # Unmap some global keys so we can type them:
 map.unmap('Q')
-map.directions.unmap('%')
-=======
-
-def _vimlike_aliases(map):
-	alias = map.alias
-
-	# the key 'k' will always do the same as KEY_UP, etc.
-	alias(KEY_UP, 'k')
-	alias(KEY_DOWN, 'j')
-	alias(KEY_LEFT, 'h')
-	alias(KEY_RIGHT, 'l')
-
-	alias(KEY_NPAGE, ctrl('f'))
-	alias(KEY_PPAGE, ctrl('b'))
-	alias(KEY_HOME, 'gg')
-	alias(KEY_END, 'G')
-
-def initialize_commands(map):
-	"""Initialize the commands for the main user interface"""
-
-	# -------------------------------------------------------- movement
-	_vimlike_aliases(map)
-	map.alias(KEY_LEFT, KEY_BACKSPACE, DEL)
-
-	map(KEY_DOWN, fm.move_pointer(relative=1))
-	map(KEY_UP, fm.move_pointer(relative=-1))
-	map(KEY_RIGHT, KEY_ENTER, ctrl('j'), fm.move_right())
-	map(KEY_LEFT, KEY_BACKSPACE, DEL, fm.move_left(1))
-
-	map(KEY_HOME, fm.move_pointer(absolute=0))
-	map(KEY_END, fm.move_pointer(absolute=-1))
-
-	map('%', fm.move_pointer_by_percentage(absolute=50))
-	map(KEY_NPAGE, ctrl('f'), fm.move_pointer_by_pages(1))
-	map(KEY_PPAGE, ctrl('b'), fm.move_pointer_by_pages(-1))
-	map(ctrl('d'), 'J', fm.move_pointer_by_pages(0.5))
-	map(ctrl('u'), 'K', fm.move_pointer_by_pages(-0.5))
-
-	def move_parent(n):
-		def fnc(arg):
-			arg.fm.move_left()
-			arg.fm.move_pointer(n)
-			if arg.fm.env.cf.is_directory:
-				arg.fm.move_right()
-		return fnc
-
-	map(']', move_parent(1))
-	map('[', move_parent(-1))
-	map('}', fm.traverse())
-	map('{', fm.history_go(-1))
-
-	# --------------------------------------------------------- history
-	map('H', fm.history_go(-1))
-	map('L', fm.history_go(1))
-
-	# ----------------------------------------------- tagging / marking
-	map('t', fm.tag_toggle())
-	map('T', fm.tag_remove())
-
-	map(' ', fm.mark(toggle=True))
-	map('v', fm.mark(all=True, toggle=True))
-	map('V', fm.mark(all=True, val=False))
-
-	# ------------------------------------------ file system operations
-	map('yy', fm.copy())
-	map('dd', fm.cut())
-	map('ud', fm.uncut())
-	map('pp', fm.paste())
-	map('po', fm.paste(overwrite=True))
-	map('pl', fm.paste_symlink())
-	map('p', hint='press //p// once again to confirm pasting' \
-			', or //l// to create symlinks')
-
-	# ---------------------------------------------------- run programs
-	map('s', fm.execute_command(os.environ['SHELL']))
-	map('E', fm.edit_file())
-	map(',term', fm.execute_command('x-terminal-emulator', flags='d'))
-	map('du', fm.execute_command('du --max-depth=1 -h | less'))
-
-	# -------------------------------------------------- toggle options
-	map('b', fm.notify('Warning: settings are now changed with z!', bad=True))
-	map('z', hint="show_//h//idden //p//review_files //d//irectories_first " \
-		"//c//ollapse_preview flush//i//nput ca//s//e_insensitive")
-	map('zh', fm.toggle_boolean_option('show_hidden'))
-	map('zp', fm.toggle_boolean_option('preview_files'))
-	map('zP', fm.toggle_boolean_option('preview_directories'))
-	map('zi', fm.toggle_boolean_option('flushinput'))
-	map('zd', fm.toggle_boolean_option('sort_directories_first'))
-	map('zc', fm.toggle_boolean_option('collapse_preview'))
-	map('zs', fm.toggle_boolean_option('sort_case_insensitive'))
-
-	# ------------------------------------------------------------ sort
-	map('o', 'O', hint="//s//ize //b//ase//n//ame //m//time //t//ype //r//everse")
-	sort_dict = {
-		's': 'size',
-		'b': 'basename',
-		'n': 'basename',
-		'm': 'mtime',
-		't': 'type',
-	}
-
-	for key, val in sort_dict.items():
-		for key, is_capital in ((key, False), (key.upper(), True)):
-			# reverse if any of the two letters is capital
-			map('o' + key, fm.sort(func=val, reverse=is_capital))
-			map('O' + key, fm.sort(func=val, reverse=True))
-
-	map('or', 'Or', 'oR', 'OR', lambda arg: \
-			arg.fm.sort(reverse=not arg.fm.settings.sort_reverse))
-
-	# ----------------------------------------------- console shortcuts
-	@map("A")
-	def append_to_filename(arg):
-		command = 'rename ' + arg.fm.env.cf.basename
-		arg.fm.open_console(cmode.COMMAND, command)
-
-	map('cw', fm.open_console(cmode.COMMAND, 'rename '))
-	map('cd', fm.open_console(cmode.COMMAND, 'cd '))
-	map('f', fm.open_console(cmode.COMMAND_QUICK, 'find '))
-	map('tf', fm.open_console(cmode.COMMAND, 'filter '))
-	map('d', hint='d//u// (disk usage) d//d// (cut)')
-	map('@', fm.open_console(cmode.OPEN, '@'))
-	map('#', fm.open_console(cmode.OPEN, 'p!'))
-
-	# --------------------------------------------- jump to directories
-	map('gh', fm.cd('~'))
-	map('ge', fm.cd('/etc'))
-	map('gu', fm.cd('/usr'))
-	map('gd', fm.cd('/dev'))
-	map('gl', fm.cd('/lib'))
-	map('go', fm.cd('/opt'))
-	map('gv', fm.cd('/var'))
-	map('gr', 'g/', fm.cd('/'))
-	map('gm', fm.cd('/media'))
-	map('gn', fm.cd('/mnt'))
-	map('gs', fm.cd('/srv'))
-	map('gR', fm.cd(RANGERDIR))
-
-	# ------------------------------------------------------------ tabs
-	map('gc', ctrl('W'), fm.tab_close())
-	map('gt', TAB, fm.tab_move(1))
-	map('gT', KEY_BTAB, fm.tab_move(-1))
-	map('gn', ctrl('N'), fm.tab_new())
-	for n in range(1, 10):
-		map('g' + str(n), fm.tab_open(n))
-
-	# ------------------------------------------------------- searching
-	map('/', fm.open_console(cmode.SEARCH))
-
-	map('n', fm.search())
-	map('N', fm.search(forward=False))
-
-	map('ct', fm.search(order='tag'))
-	map('cc', fm.search(order='ctime'))
-	map('cm', fm.search(order='mimetype'))
-	map('cs', fm.search(order='size'))
-	map('c', hint='//c//time //m//imetype //s//ize //t//agged')
-
-	# ------------------------------------------------------- bookmarks
-	for key in ALLOWED_BOOKMARK_KEYS:
-		map("`" + key, "'" + key, fm.enter_bookmark(key))
-		map("m" + key, fm.set_bookmark(key))
-		map("um" + key, fm.unset_bookmark(key))
-	map("`", "'", "m", "um", draw_bookmarks=True)
-
-	# ---------------------------------------------------- change views
-	map('i', fm.display_file())
-	map(ctrl('p'), fm.display_log())
-	map('?', KEY_F1, fm.display_help())
-	map('w', lambda arg: arg.fm.ui.open_taskview())
-
-	# ------------------------------------------------ system functions
-	_system_functions(map)
-	map('ZZ', 'ZQ', fm.exit())
-	map(ctrl('R'), fm.reset())
-	map('R', fm.reload_cwd())
-	@map(ctrl('C'))
-	def ctrl_c(arg):
-		try:
-			item = arg.fm.loader.queue[0]
-		except:
-			arg.fm.notify("Type Q or :quit<Enter> to exit Ranger")
-		else:
-			arg.fm.notify("Aborting: " + item.get_description())
-			arg.fm.loader.remove(index=0)
-
-	map(':', ';', fm.open_console(cmode.COMMAND))
-	map('>', fm.open_console(cmode.COMMAND_QUICK))
-	map('!', fm.open_console(cmode.OPEN))
-	map('r', fm.open_console(cmode.OPEN_QUICK))
-
-	map.rebuild_paths()
-
-
-def initialize_console_commands(map):
-	"""Initialize the commands for the console widget only"""
-
-	# -------------------------------------------------------- movement
-	map(KEY_UP, wdg.history_move(-1))
-	map(KEY_DOWN, wdg.history_move(1))
-
-	map(ctrl('b'), KEY_LEFT, wdg.move(relative = -1))
-	map(ctrl('f'), KEY_RIGHT, wdg.move(relative = 1))
-	map(ctrl('a'), KEY_HOME, wdg.move(absolute = 0))
-	map(ctrl('e'), KEY_END, wdg.move(absolute = -1))
-
-	# ----------------------------------------- deleting / pasting text
-	map(ctrl('d'), KEY_DC, wdg.delete(0))
-	map(ctrl('h'), KEY_BACKSPACE, DEL, wdg.delete(-1))
-	map(ctrl('w'), wdg.delete_word())
-	map(ctrl('k'), wdg.delete_rest(1))
-	map(ctrl('u'), wdg.delete_rest(-1))
-	map(ctrl('y'), wdg.paste())
-
-	# ------------------------------------------------ system functions
-	_system_functions(map)
-	map.unbind('Q')  # we don't want to quit with Q in the console...
-
-	map(KEY_F1, lambda arg: arg.fm.display_command_help(arg.wdg))
-	map(ctrl('c'), ESC, wdg.close())
-	map(ctrl('j'), KEY_ENTER, wdg.execute())
-	map(TAB, wdg.tab())
-	map(KEY_BTAB, wdg.tab(-1))
-
-	map.rebuild_paths()
-
-
-def initialize_taskview_commands(map):
-	"""Initialize the commands for the TaskView widget"""
-	_basic_movement(map)
-	_vimlike_aliases(map)
-	_system_functions(map)
-
-	# -------------------------------------------------- (re)move tasks
-	map('K', wdg.task_move(0))
-	map('J', wdg.task_move(-1))
-	map('dd', wdg.task_remove())
-
-	# ------------------------------------------------ system functions
-	map('?', fm.display_help())
-	map('w', 'q', ESC, ctrl('d'), ctrl('c'),
-			lambda arg: arg.fm.ui.close_taskview())
-
-	map.rebuild_paths()
-
-
-def initialize_pager_commands(map):
-	_base_pager_commands(map)
-	map('q', 'i', ESC, KEY_F1, lambda arg: arg.fm.ui.close_pager())
-	map.rebuild_paths()
-
-
-def initialize_embedded_pager_commands(map):
-	_base_pager_commands(map)
-	map('q', 'i', ESC, lambda arg: arg.fm.ui.close_embedded_pager())
-	map.rebuild_paths()
-
-def _base_pager_commands(map):
-	_basic_movement(map)
-	_vimlike_aliases(map)
-	_system_functions(map)
-
-	# -------------------------------------------------------- movement
-	map(KEY_LEFT, wdg.move_horizontal(relative=-4))
-	map(KEY_RIGHT, wdg.move_horizontal(relative=4))
-	map(KEY_NPAGE, ctrl('f'), wdg.move(relative=1, pages=True))
-	map(KEY_PPAGE, ctrl('b'), wdg.move(relative=-1, pages=True))
-	map(ctrl('d'), wdg.move(relative=0.5, pages=True))
-	map(ctrl('u'), wdg.move(relative=-0.5, pages=True))
-	map(' ', wdg.move(relative=0.8, pages=True))
-
-	# ---------------------------------------------------------- others
-	map('E', fm.edit_file())
-	map('?', fm.display_help())
-
-	# --------------------------------------------- less-like shortcuts
-	map.alias(KEY_NPAGE, 'f')
-	map.alias(KEY_PPAGE, 'b')
-	map.alias(ctrl('d'), 'd')
-	map.alias(ctrl('u'), 'u')
-
-
-def _system_functions(map):
-	map('Q', fm.exit())
-	map(ctrl('L'), fm.redraw_window())
-
-
-def _basic_movement(map):
-	map(KEY_DOWN, wdg.move(relative=1))
-	map(KEY_UP, wdg.move(relative=-1))
-	map(KEY_HOME, wdg.move(absolute=0))
-	map(KEY_END, wdg.move(absolute=-1))
->>>>>>> cf8b174e
+map.directions.unmap('%')